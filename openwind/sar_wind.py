#!/usr/bin/env python
# Name:     openwind.py
# Purpose:      Calculate wind speed from SAR images and wind direction
# Authors:      Morten Wergeland Hansen, Knut-Frode Dagestad
# License:      This file is part of OPENWIND. You can redistribute it or
#               modify under the terms of GNU General Public License, v.3
#               http://www.gnu.org/licenses/gpl-3.0.html

from __future__ import absolute_import

import argparse
import warnings
from datetime import datetime
from dateutil.parser import parse

import numpy as np

try:
    import matplotlib.pyplot as plt
    from matplotlib.cm import jet
except:
    print 'WARNING: Matplotlib not available, cannot make plots'

from nansat.tools import OptionError
from nansat.nansat import Nansat, Domain, _import_mappers
from nansat.nansatmap import Nansatmap
from openwind.cmod5n import cmod5n_inverse

class TimeDiffError(Exception):
    pass

class SARWind(Nansat, object):
    '''
    A class for calculating wind speed from SAR images using CMOD
    '''

    def __init__(self, sar_image, wind_direction='ncep_wind_online',
                    band_name=None, pixelsize=500, eResampleAlg=1, *args,
                    **kwargs):
        '''
            Parameters
            -----------
            sar_image : string or Nansat object
                        The SAR image as a filename or Nansat object
            wind_direction : int, numpy array, string, Nansat
                        Auxiliary wind field information needed to calculate
                        SAR wind (must be or have wind direction in degrees):

                        - constant wind direction (integer),
                        - array of wind directions, same size as the SAR data,
                        - the name of a Nansat compatible file containing
                          wind direction information
                        - name of a mapper with functionality to find a wind
                          file (online or on local disk) matching the SAR
                          image time [DEFAULT: 'ncep_wind_online']
                        - a Nansat object with wind direction.
            pixel_size : float or int
                        Grid pixel size in metres
            eResampleAlg : int
                        Resampling algorithm used for reprojecting wind field
                        to SAR image
                            -1 : Average,
                             0 : NearestNeighbour
                             1 : Bilinear (default),
                             2 : Cubic,
                             3 : CubicSpline,
                             4 : Lancoz

        '''
        if isinstance(sar_image, str) or isinstance(sar_image, unicode):
            super(SARWind, self).__init__(sar_image, *args, **kwargs)
        elif isinstance(sar_image, Nansat):
            super(SARWind, self).__init__(domain=sar_image, *args, **kwargs)
            self.vrt = sar_image.vrt
            self.mapper = sar_image.mapper

        # Check that this is a SAR image with real-valued VV pol NRCS
        try:
            self.sigma0_bandNo = self._get_band_number({
                'standard_name':
                    'surface_backwards_scattering_coefficient_of_radar_wave',
                'polarization': 'VV',
                'dataType': '6'
            })
        except:
            raise TypeError(self.fileName +
                ' does not have SAR NRCS in VV polarization')

<<<<<<< HEAD
        self.SAR_image_time = self.time_coverage_start
        if not self.get_metadata().has_key('WIND_DIRECTION_SOURCE'):
            self._set_wind_direction_source(wind_direction)
=======
        if band_name:
            self.sigma0_bandNo = self._get_band_number({'name': band_name})
>>>>>>> 2a7a045f

        self.SAR_image_time = self.time_coverage_start
           # get_time(
           #     self.sigma0_bandNo).replace(tzinfo=None)
        if pixelsize != 'fullres':
            print 'Resizing SAR image to ' + str(pixelsize) + ' m pixel size'
            self.resize(pixelsize=pixelsize)

        if not self.has_band('winddirection'):
            self.set_aux_wind(wind_direction, eResampleAlg=eResampleAlg,
                    **kwargs)

        # If this is a netcdf file with already calculated windspeed (e.g.
        # created as a SARWind object in order to use the plotting functions),
        # do not recalculate wind
        if not self.has_band('windspeed'):
            self._calculate_wind()

    def set_aux_wind(self, wind_direction, *args, **kwargs):
        '''
        Add auxiliary wind direction as a band with source information in the
        global metadata.

        Parameters
        -----------
        wind_direction : int, numpy array, string, Nansat
                    Auxiliary wind field information needed to calculate
                    SAR wind (must be or have wind direction in degrees):

                    - constant wind direction (integer),
                    - array of wind directions, same size as the SAR data,
                    - the name of a Nansat compatible file containing
                        wind direction information
                    - name of a mapper with functionality to find a wind
                        file (online or on local disk) matching the SAR
                        image time [DEFAULT: 'ncep_wind_online']
                    - a Nansat object with wind direction.
        eResampleAlg : int
                    Resampling algorithm used for reprojecting wind field
                    to SAR image
                        -1 : Average,
                         0 : NearestNeighbour
                         1 : Bilinear (default),
                         2 : Cubic,
                         3 : CubicSpline,
                         4 : Lancoz
        '''
        if isinstance(wind_direction, str):
            wdir, wdir_time, wspeed = self._get_aux_wind_from_str(
                                        wind_direction, *args, **kwargs)

        if isinstance(wind_direction, Nansat):
            wdir, wdir_time, wspeed = self._get_wind_direction_array(
                                                wind_direction, *args, **kwargs)

        if isinstance(wind_direction, int):
            wdir, wdir_time, wspeed = self._get_aux_wind_from_int(
                                        wind_direction)

        if isinstance(wind_direction, np.ndarray):
            self._check_wind_direction_array_dims(wind_direction)
            self.set_metadata('WIND_DIRECTION_SOURCE', 'numpy.ndarray')
            wdir = wind_direction
            wdir_time = self.SAR_image_time
            wspeed = None

        self.add_band(array=wdir, parameters={
                            'wkv': 'wind_from_direction',
                            'name': 'winddirection',
                            'time': wdir_time
                })
        if not wspeed is None:
            self.add_band(array=wspeed, nomem=True, parameters={
                            'wkv': 'wind_speed',
                            'name': 'model_windspeed',
                            'time': wdir_time,
            })

    def _get_aux_wind_from_int(self, wdir):
        self.set_metadata('WIND_DIRECTION_SOURCE', str(wdir))
        wdir = wdir*np.ones(self.shape())
        wdir_time = self.SAR_image_time
        wspeed = None
        return wdir, wdir_time, wspeed

    def _get_aux_wind_from_str(self, aux_wind_source, *args, **kwargs):
        try:
            wdir = int(aux_wind_source)
            wdir, wdir_time, wspeed = self._get_aux_wind_from_int(wdir)
        except ValueError:
            import nansat.nansat
            mnames = [key.replace('mapper_','') for key in
                    nansat.nansat.nansatMappers]
            # check if aux_wind_source is like 'ncep_wind_online', i.e. only
            # mapper name is given. By adding the SAR image time stamp, we
            # can then get the data online
            if aux_wind_source in mnames:
                aux_wind_source = aux_wind_source + \
                        datetime.strftime(self.SAR_image_time, ':%Y%m%d%H%M')
            aux = Nansat(aux_wind_source, netcdf_dim={
                    'time': np.datetime64(self.SAR_image_time),
                    'height2': '10', # height dimension used in AROME arctic
                                     # datasets
                    'height3': '10',
                },
                bands = [ # CF standard names of desired bands
                    'x_wind',
                    'y_wind', # or..:
                    'eastward_wind',
                    'northward_wind',
                ])
            # Set filename of source wind in metadata
            try:
                wind_u_bandNo = aux._get_band_number({
                            'standard_name': 'eastward_wind',
                        })
            except OptionError:
                wind_u_bandNo = aux._get_band_number({
                            'standard_name': 'x_wind',
                        })
            self.set_metadata('WIND_DIRECTION_SOURCE',
                   aux.get_metadata(bandID=wind_u_bandNo)['SourceFilename'])
            wdir, wdir_time, wspeed = self._get_wind_direction_array(aux,
                                        *args, **kwargs)

        return wdir, wdir_time, wspeed

    def _check_wind_direction_array_dims(self, wind_directions):
        '''
            Check the provided array of wind directions
        '''
        if not wind_directions.shape == self.shape():
            raise RuntimeError('The provided wind direction array ' \
                        'must have the same shape as the SAR NRCS')
        return

    def _get_wind_direction_array(self, aux_wind, eResampleAlg=1, *args,
            **kwargs):
        '''
            Reproject wind and return the wind directions, time and speed
        '''
        if not isinstance(aux_wind, Nansat):
            raise ValueError('Input parameter must be of type Nansat')

<<<<<<< HEAD
        wind_direction_time = aux_wind.time_coverage_start
=======
        try:
            eastward_wind_bandNo = aux_wind._get_band_number({
                        'standard_name': 'eastward_wind',
                    })
        except OptionError:
            x_wind_bandNo = aux_wind._get_band_number({
                        'standard_name': 'x_wind',
                    })
            y_wind_bandNo = aux_wind._get_band_number({
                        'standard_name': 'y_wind',
                    })
            # Get azimuth of aux_wind y-axis in radians
            az = aux_wind.azimuth_y()*np.pi/180
            x_wind = aux_wind[x_wind_bandNo]
            y_wind = aux_wind[y_wind_bandNo]
            uu = y_wind*np.sin(az) + x_wind*np.cos(az)
            vv = y_wind*np.cos(az) - x_wind*np.sin(az)
            aux_wind.add_band(array=uu, parameters={'wkv': 'eastward_wind'})
            aux_wind.add_band(array=vv, parameters={'wkv': 'northward_wind'})

        ## Check overlap (this is time consuming and should perhaps be omitted
        ## or done differently..)
        #alatmin, alatmax, alonmin, alonmax = aux_wind.get_min_max_lat_lon()
        #nlatmin, nlatmax, nlonmin, nlonmax = self.get_min_max_lat_lon()
        #assert max(0, min(nlatmax, alatmax) - max(nlatmin, alatmin))>0 and \
        #        max(0, min(nlonmax, alonmax) - max(nlonmin, alonmin))>0, \
        #        'Auxiliary wind field is not overlapping with the SAR image'

        ## Crop wind field to SAR image area of coverage (to avoid issue with
        ## polar stereographic data mentioned in nansat.nansat.Nansat.reproject
        ## comments)
        #aux_wind.crop_lonlat([nlonmin, nlonmax], [nlatmin, nlatmax])

        # Then reproject
        # OBS: issue #29, test:
        # openwind_integration_tests.test_sentinel1.S1Test.test_s1aEW_with_arome_arctic
        aux_wind.reproject(self, eResampleAlg=eResampleAlg, tps=True)
>>>>>>> 2a7a045f

        if not self.get_metadata().has_key('WIND_DIRECTION_SOURCE'):
            self.set_metadata('WIND_DIRECTION_SOURCE', aux_wind.fileName)

        # Check time difference between SAR image and wind direction object
        timediff = self.SAR_image_time.replace(tzinfo=None) - \
                parse(aux_wind.get_metadata(bandID=1, key='time_iso_8601'))

        try:
            hoursDiff = np.abs(timediff.total_seconds()/3600.)
        except: # for < python2.7
            secondsDiff = (timediff.microseconds +
                            (timediff.seconds + timediff.days *
                            24 * 3600) * 10**6) / 10**6
            hoursDiff = np.abs(secondsDiff/3600.)

        print 'Time difference between SAR image and wind direction: ' \
                + '%.2f' % hoursDiff + ' hours'
        print 'SAR image time: ' + str(self.SAR_image_time)
        print 'Wind dir time: ' + str(parse(aux_wind.get_metadata(bandID=1,
            key='time_iso_8601')))
        if hoursDiff > 3:
            warnings.warn('Time difference exceeds 3 hours!')
            if hoursDiff > 12:
                raise TimeDiffError('Time difference is %.f - impossible to ' \
                        'estimate reliable wind field' %hoursDiff)

        # Get band numbers of eastward and northward wind
        eastward_wind_bandNo = aux_wind._get_band_number({
                    'standard_name': 'eastward_wind',
                })
        northward_wind_bandNo = aux_wind._get_band_number({
                    'standard_name': 'northward_wind',
                })

        # Get eastward and northward wind speed components
        uu = aux_wind[eastward_wind_bandNo]
        vv = aux_wind[northward_wind_bandNo]

        if uu is None:
            raise Exception('Could not read wind vectors')
        # 0 degrees meaning wind from North, 90 degrees meaning wind from East
        return np.degrees(np.arctan2(-uu, -vv)), \
                aux_wind.time_coverage_start, \
                np.sqrt(np.power(uu, 2) + np.power(vv, 2))

    def _calculate_wind(self):
        '''
            Calculate wind speed from SAR sigma0 in VV polarization
        '''
        # Calculate SAR wind with CMOD
        # TODO:
        # - add other CMOD versions than CMOD5
        print 'Calculating SAR wind with CMOD...'
        startTime = datetime.now()
        try:
            look_dir = self[self._get_band_number({'standard_name':
                'sensor_azimuth_angle'})]
        except:
            raise Exception('Look direction is not available for SAR image.')
        windspeed = cmod5n_inverse(self[self.sigma0_bandNo],
                            np.mod(self['winddirection'] - look_dir, 360),
                            self['incidence_angle'])
        print 'Calculation time: ' + str(datetime.now() - startTime)

        windspeed[np.where(np.isnan(windspeed))] = np.nan
        windspeed[np.where(np.isinf(windspeed))] = np.nan

        # Add wind speed and direction as bands
        # TODO: make it possible to update existing bands... See
        # https://github.com/nansencenter/nansat/issues/58
        wind_direction_time = self.get_metadata('time', 'winddirection')
        self.add_band(array=windspeed, parameters={
                        'wkv': 'wind_speed',
                        'name': 'windspeed',
                        'time': self.time_coverage_start,
                        'wind_direction_time': wind_direction_time
                })

        # TODO: Replace U and V bands with pixelfunctions
        u = -windspeed*np.sin((180.0 - self['winddirection'])*np.pi/180.0)
        v = windspeed*np.cos((180.0 - self['winddirection'])*np.pi/180.0)
        self.add_band(array=u, parameters={
                            'wkv': 'eastward_wind',
                            'time': wind_direction_time,
        })
        self.add_band(array=v, parameters={
                            'wkv': 'northward_wind',
                            'time': wind_direction_time,
        })

        # set winddir_time to global metadata
        self.set_metadata('winddir_time', str(wind_direction_time))

    def _get_masked_windspeed(self, landmask=True, icemask=True,
            windspeedBand='windspeed'):
        try:
            sar_windspeed = self[windspeedBand]
        except:
            raise ValueError('SAR wind has not been calculated, ' \
                'execute calculate_wind(wind_direction) first.')

        sar_windspeed[sar_windspeed<0] = 0
        palette = jet

        if landmask:
            try: # Land mask
                sar_windspeed = np.ma.masked_where(
                                    self.watermask(tps=True)[1]==2, sar_windspeed)
                palette.set_bad([.3, .3, .3], 1.0) # Land is masked (bad)
            except:
                print 'Land mask not available'

        if icemask:
            try: # Ice mask
                try: # first try local file
                    ice = Nansat('metno_local_hires_seaice_' +
                            self.SAR_image_time.strftime('%Y%m%d'),
                            mapperName='metno_local_hires_seaice')
                except: # otherwise Thredds
                    ice = Nansat('metno_hires_seaice:' +
                            self.SAR_image_time.strftime('%Y%m%d'))
                ice.reproject(self, tps=True)
                iceBandNo = ice._get_band_number(
                    {'standard_name': 'sea_ice_area_fraction'})
                sar_windspeed[ice[iceBandNo]>0] = -1
                palette.set_under('w', 1.0) # Ice is 'under' (-1)
            except:
                print 'Ice mask not available'

        return sar_windspeed, palette

    def write_geotiff(self, filename, landmask=True, icemask=True):

        sar_windspeed, palette = self._get_masked_windspeed(landmask, icemask)

        nansat_geotiff = Nansat(array=sar_windspeed, domain=self,
                                parameters = {'name': 'masked_windspeed',
                                              'minmax': '0 20'})

        nansat_geotiff.write_geotiffimage(filename)



    def plot(self, filename=None, numVectorsX = 16, show=True,
            clim=[0,20], maskWindAbove=35,
            windspeedBand='windspeed', winddirBand='winddirection',
            northUp_eastRight=True, landmask=True, icemask=True):
        ''' Basic plotting function showing CMOD wind speed
        overlaid vectors in SAR image projection

        parameters
        ----------
        filename : string
        numVectorsX : int
            Number of wind vectors along first dimension
        show : Boolean
        clim : list
            Color limits of the image.
        windspeedBand : string or int
        winddirBand : string or int
        landmask : Boolean
        icemask : Boolean
        maskWindAbove : int

        '''

        try:
            sar_windspeed, palette = self._get_masked_windspeed(landmask,
                    icemask, windspeedBand=windspeedBand)
        except:
            raise ValueError('SAR wind has not been calculated, ' \
                'execute calculate_wind(wind_direction) before plotting.')
        sar_windspeed[sar_windspeed>maskWindAbove] = np.nan

        winddirReductionFactor = np.round(
                self.vrt.dataset.RasterXSize/numVectorsX)

        winddir_relative_up = 360 - self[winddirBand] + \
                                    self.azimuth_y()
        indX = range(0, self.vrt.dataset.RasterXSize, winddirReductionFactor)
        indY = range(0, self.vrt.dataset.RasterYSize, winddirReductionFactor)
        X, Y = np.meshgrid(indX, indY)
        try: # scaling of wind vector length, if model wind is available
            model_windspeed = self['model_windspeed']
            model_windspeed = model_windspeed[Y, X]
        except:
            model_windspeed = 8*np.ones(X.shape)

        Ux = np.sin(np.radians(winddir_relative_up[Y, X]))*model_windspeed
        Vx = np.cos(np.radians(winddir_relative_up[Y, X]))*model_windspeed

        # Make sure North is up, and east is right
        if northUp_eastRight:
            lon, lat = self.get_corners()
            if lat[0] < lat[1]:
                sar_windspeed = np.flipud(sar_windspeed)
                Ux = -np.flipud(Ux)
                Vx = -np.flipud(Vx)
            if lon[0] > lon[2]:
                sar_windspeed = np.fliplr(sar_windspeed)
                Ux = np.fliplr(Ux)
                Vx = np.fliplr(Vx)

        # Plotting
        figSize = sar_windspeed.shape
        legendPixels = 60.0
        legendPadPixels = 5.0
        legendFraction = legendPixels/figSize[0]
        legendPadFraction = legendPadPixels/figSize[0]
        dpi=100.0

        fig = plt.figure()
        fig.set_size_inches((figSize[1]/dpi, (figSize[0]/dpi)*
                                (1+legendFraction+legendPadFraction)))
        ax = fig.add_axes([0,0,1,1+legendFraction])
        ax.set_axis_off()
        plt.imshow(sar_windspeed, cmap=palette, interpolation='nearest')
        plt.clim(clim)
        cbar = plt.colorbar(orientation='horizontal', shrink=.80,
                     aspect=40,
                     fraction=legendFraction, pad=legendPadFraction)
        cbar.ax.set_ylabel('[m/s]', rotation=0) # could replace m/s by units from metadata
        cbar.ax.yaxis.set_label_position('right')
        # TODO: plotting function should be improved to give
        #       nice results for images of all sized
        ax.quiver(X, Y, Ux, Vx, angles='xy', width=0.004,
                    scale=200, scale_units='width',
                    color=[.0, .0, .0], headaxislength=4)
        if filename is not None:
            fig.savefig(filename, pad_inches=0, dpi=dpi)
        if show:
            plt.show()
        return fig

    def save_wind_map_image(self, fileName, scale=None, numArrowsRange=10,
                            landmask=True, colorbar=True, cbar_fontsize=6,
                            drawgrid=True, title=None, title_fontsize=10,
                            edgecolor=None, quiverScaleCriteria=None,
                            tight=True, **kwargs):

        pcolormeshArgs = {'vmin': 0, 'vmax':20}
        for iKey in pcolormeshArgs.keys():
            if iKey in kwargs.keys():
                pcolormeshArgs[iKey] = kwargs.pop(iKey)

        quiverArgs = {'X':None, 'Y':None, 'U':None,
                      'label':None,
                      'labelpos':'E', 'coordinates':'figure',
                      'fontproperties':None, 'width':None}
        popKeys = []
        for iKey in quiverArgs:
            if 'quiver_' + iKey in kwargs.keys():
                quiverArgs[iKey] = kwargs.pop('quiver_'+iKey)
            else:
                popKeys.append(iKey)
        for key in popKeys:
            quiverArgs.pop(key)

        nMap = Nansatmap(self, resolution='l',figsize=(5, 8))

        # use wind direction "to" for calculating u and v
        winddirection = np.mod(self['winddirection'] + 180, 360)
        windspeed = self['windspeed']
        windspeedPcolor = np.copy(windspeed)

        # if data has non-value (dark blue), replace to Nan
        if edgecolor is not None:
            # Replace the edge color (dark blue) to white
            windspeedPcolor[windspeedPcolor == edgecolor] = np.NaN
        # Put colormesh
        nMap.pcolormesh(windspeedPcolor, **pcolormeshArgs)

        # apply landmask to windspeeds
        windspeed = np.ma.masked_where(self.watermask(tps=True)[1]==2, windspeed)

        # specify the number of quiver
        quiPixelSpacing = int(np.round(windspeed.shape[1]/numArrowsRange))
        numQuiX = int(self.vrt.dataset.RasterXSize / quiPixelSpacing)
        numQuiY = int(self.vrt.dataset.RasterYSize / quiPixelSpacing)

        # compute maximum wind speed on the sea
        maxSpeed = max(windspeed[windspeed.mask == False])
        # compute a scale for quiver lenght
        scale = None
        if quiverScaleCriteria is not None:
            for iKey in quiverScaleCriteria.keys():
                if eval(iKey %maxSpeed):
                    scale = quiverScaleCriteria[iKey]

        # Draw quivers
        Ux = np.sin(np.radians(winddirection)) * windspeed
        Vx = np.cos(np.radians(winddirection)) * windspeed
        nMap.quiver(Ux, Vx, scale=scale,
                    quivectors=(numQuiY, numQuiX), **quiverArgs)

        if colorbar:
            nMap.add_colorbar(fontsize=cbar_fontsize)

        if drawgrid:
            nMap.drawgrid()

        if title is not None:
            plt.title(title, fontsize=title_fontsize)

        if tight:
            nMap.fig.tight_layout()

        nMap.save(fileName, landmask=landmask, **kwargs)

    def export(self, *args, **kwargs):
        bands = kwargs.pop('bands', None)
        if not bands:
            bands = [
                    self._get_band_number('U'),
                    self._get_band_number('V'),
                    self._get_band_number('winddirection'),
                    self._get_band_number('windspeed'),
                ]
            if self.has_band('model_windspeed'):
                bands.append(self._get_band_number('model_windspeed'))
        # TODO: add name of original file to metadata
        super(SARWind, self).export(bands=bands, *args, **kwargs)


###################################
#    If run from command line
###################################
def create_parser():
    parser = argparse.ArgumentParser()
    parser.add_argument('-s', dest='SAR_filename',
                        required=True, help='SAR image filename')
    parser.add_argument('-w', dest='wind_direction',
            default='ncep_wind_online',
            help='Wind direction filename or constant '
            ' (integer, 0 for wind from North, 90 for wind from East etc.). '
            'Omit this argument for automatic download of NCEP GFS winds.')
    parser.add_argument('-n', dest='netCDF',
            help='Export numerical output to NetCDF file')
    parser.add_argument('-f', dest='figure_filename',
            help='Save wind plot as figure (e.g. PNG or JPEG)')
    parser.add_argument('-p', dest='pixelsize', default=500,
            help='Pixel size for SAR wind calculation (default = 500 m)',
                type=float)
    return parser


if __name__ == '__main__':

    parser = create_parser()
    args = parser.parse_args()

    if args.figure_filename is None and args.netCDF is None:
        raise ValueError('Please add filename of processed figure (-f) or' \
                ' netcdf (-n)')

    # Read SAR image
    sw = SARWind(args.SAR_filename, args.wind_direction, pixelsize=args.pixelsize)

    # Save figure
    if args.figure_filename is not None:
        print 'Saving output as figure: ' + args.figure_filename
        plt = sw.plot(filename=args.figure_filename, show=False)

    # Save as netCDF file
    if args.netCDF is not None:
        print 'Saving output to netCDF file: ' + args.netCDF
        sw.export(args.netCDF, bands=[6, 7])  # Exporting windspeed and dir<|MERGE_RESOLUTION|>--- conflicted
+++ resolved
@@ -86,14 +86,8 @@
             raise TypeError(self.fileName +
                 ' does not have SAR NRCS in VV polarization')
 
-<<<<<<< HEAD
-        self.SAR_image_time = self.time_coverage_start
-        if not self.get_metadata().has_key('WIND_DIRECTION_SOURCE'):
-            self._set_wind_direction_source(wind_direction)
-=======
         if band_name:
             self.sigma0_bandNo = self._get_band_number({'name': band_name})
->>>>>>> 2a7a045f
 
         self.SAR_image_time = self.time_coverage_start
            # get_time(
@@ -238,9 +232,6 @@
         if not isinstance(aux_wind, Nansat):
             raise ValueError('Input parameter must be of type Nansat')
 
-<<<<<<< HEAD
-        wind_direction_time = aux_wind.time_coverage_start
-=======
         try:
             eastward_wind_bandNo = aux_wind._get_band_number({
                         'standard_name': 'eastward_wind',
@@ -278,7 +269,6 @@
         # OBS: issue #29, test:
         # openwind_integration_tests.test_sentinel1.S1Test.test_s1aEW_with_arome_arctic
         aux_wind.reproject(self, eResampleAlg=eResampleAlg, tps=True)
->>>>>>> 2a7a045f
 
         if not self.get_metadata().has_key('WIND_DIRECTION_SOURCE'):
             self.set_metadata('WIND_DIRECTION_SOURCE', aux_wind.fileName)
