--- conflicted
+++ resolved
@@ -179,12 +179,6 @@
 
         wind_direction_time = aux_wind.get_time()[0]
 
-<<<<<<< HEAD
-=======
-        # Interpolation onto SAR image
-        aux_wind.reproject(self, eResampleAlg=eResampleAlg, tps=True)
-
->>>>>>> 57dc9b11
         # Check time difference between SAR image and wind direction object
         timediff = self.SAR_image_time - wind_direction_time
         try:
