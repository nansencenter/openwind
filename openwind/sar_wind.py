--- conflicted
+++ resolved
@@ -1,17 +1,18 @@
 #!/usr/bin/env python
-# Name:		    openwind.py
+# Name:		openwind.py
 # Purpose:      Calculate wind speed from SAR images and wind direction
 # Authors:      Morten Wergeland Hansen, Knut-Frode Dagestad
 # License:      This file is part of OPENWIND. You can redistribute it or
 #               modify under the terms of GNU General Public License, v.3
 #               http://www.gnu.org/licenses/gpl-3.0.html
 
+
+# TODO:
+#       - change parameter name "winddir" to "wind_direction"
+
 import argparse
-<<<<<<< HEAD
 import warnings
-=======
 from datetime import datetime
->>>>>>> ff4bfc58
 
 import numpy as np
 
@@ -21,12 +22,7 @@
 except:
     print 'WARNING: Matplotlib not available, cannot make plots'
 
-<<<<<<< HEAD
-from nansat import Nansat, Nansatmap
-from model_wind import ModelWind
-=======
-from nansat import Nansat, Domain
->>>>>>> ff4bfc58
+from nansat import Nansat, Nansatmap, Domain
 from cmod5n import cmod5n_inverse
 
 import pdb
@@ -36,50 +32,29 @@
     A class for calculating wind speed from SAR images using CMOD
     '''
 
-<<<<<<< HEAD
-    def __init__(self, sar_image, winddir=None, pixelsize=500, eResampleAlg=1):
-        '''
-            Parameters
-            -----------
-            sar_image : string
-                        The SAR image filename - should be the original file.
-            winddir :   int/float (an arbitratry wind direction),
-                        numpy array (an array of wind directions, same size as
-                        the SAR data),
-                        string (the name of a file with wind field information
-                            which can be opened by nansat),
-                        Nansat (a Nansat object with wind direction),
-                        None
-
-                        Auxiliary wind field information needed to calculate
-                        SAR wind (must be or have wind direction)
-=======
-    def __init__(self, sar_image, winddir=None, pixelsize=500):
+    def __init__(self, sar_image, wind_direction='online', pixelsize=500, eResampleAlg=1):
         '''
             Parameters
             -----------
             sar_image : string or Nansat object
-                SAR image filename (original, raw file)
-            winddir : int, string, Nansat, None
-                Auxiliary wind field information needed to calculate
-                SAR wind (must be or have wind direction)
->>>>>>> ff4bfc58
+                        The SAR image as a filename or Nansat object
+            wind_direction : int, numpy array, string, Nansat
+                        Auxiliary wind field information needed to calculate
+                        SAR wind (must be or have wind direction in degrees)
+
+                        An arbitrary (constant) wind direction,
+                        An array of wind directions, same size as the SAR data,
+                        The name of a file with wind field information (and
+                        which can be opened by nansat) or 'online' (to use
+                        ncep forecast wind available online),
+                        A Nansat object with wind direction.
+
         '''
         if isinstance(sar_image, str) or isinstance(sar_image, unicode):
             super(SARWind, self).__init__(sar_image)
         elif isinstance(sar_image, Nansat):
-<<<<<<< HEAD
-            raise TypeError('Use of Nansat objects as input to SARWind is' \
-                    ' disabled in the master branch.')
-            #warnings.warn('Using Nansat object to calculate wind. Note that' \
-            #        ' any previous reprojection is repeated to' \
-            #        ' maintain correct azimuth.')
-            #super(SARWind, self).__init__(sar_image.fileName)
-            #self.reproject(sar_image)
-=======
             super(SARWind, self).__init__(domain=sar_image)
             self.vrt = sar_image.vrt
->>>>>>> ff4bfc58
 
         # Check that this is a SAR image with VV pol NRCS
         try:
@@ -98,226 +73,116 @@
             print 'Resizing SAR image to ' + str(pixelsize) + ' m pixel size'
             self.resize(pixelsize=pixelsize)
 
-<<<<<<< HEAD
-        self.set_auxiliary(winddir)
-        self.calculate_wind(eResampleAlg=eResampleAlg)
-
-    def set_look_direction(self):
-        # OBS - this will only work on unprojected data.
-        # Also, azimuth_up may give result switched by 180 degrees from the
-        # platform or sensor azimuth, at least if given file is netcdf of
-        # previously exported nansat data... Needs fix
-        # This function should be replaced by a band added by the SAR mappers -
-        # see https://github.com/nansencenter/nansat/issues/57
-        warnings.warn('Function set_look_direction only works for unprojected' \
-                ' data. It will work if the input SAR image points to the' \
-                ' original source, but not if it is an exported netcdf.')
-        if self.get_metadata()['ANTENNA_POINTING'] == 'RIGHT':
-            look_direction = self.azimuth_up() + 90
+        self.calculate_wind(wind_direction,eResampleAlg=eResampleAlg)
+
+    def _get_aux_wind_from_str(self, aux_wind_source):
+        if 'online' in aux_wind_source:
+            # use mapper for online ncep data
+            aux_wind = Nansat('ncep_wind_online' + \
+                        datetime.strftime(self.SAR_image_time, \
+                        ':%Y%m%d%H%M'))
+            #if hirlam in aux_wind_source:
+            #    wind_mapper = 'hirlam_wind_online' # use mapper for online hirlam data
         else:
-            look_direction = self.azimuth_up() - 90
-        self.add_band(array=look_direction, parameters={
-                        'name': 'sar_look_direction',
-                        'time': self.get_time(self.sigma0_bandNo),
-                })
-
-    def reproject(self, *args, **kwargs):
-        # Placeholder for future reprojection function
-        # overloading Nansat.reproject(), after calculating
-        # SAR look direction and storing as NumPy array
-        if not self.has_band('sar_look_direction'):
-            self.set_look_direction()
-        super(SARWind, self).reproject(*args, **kwargs)
-
-    def get_auxiliary(self, eResampleAlg=1):
-        '''
-            Get auxiliary information (Nansat object with wind direction)
-            needed to estimate wind speed from SAR
-        '''
-
-        # TODO:
-        # - if several instances,
-        #       choose the one closest in time to SAR image
-        # - should check if wind object really covers SAR image
-        # - check that surface (10 m) winds are chosen
-        # - allow use of Nansat objects containing winddirection,
-        #       and not the U and V components
-
-        if not self.winddir:
-            try:
-                mw = ModelWind(self.SAR_image_time, domain=self,
-                               eResampleAlg=eResampleAlg)
-            except ValueError as e:
-                warnings.warn(e.message)
-                return None
-        else:
-            mw = ModelWind(wind=self.winddir, domain=self,
-                           eResampleAlg=eResampleAlg)
-
-        return mw
-
-    def set_auxiliary(self, winddir):
-        '''
-            Change current auxiliary information for wind speed calculation
-
-            Parameters
-            -----------
-            winddir :   int/float (an arbitratry wind direction),
-                        numpy array (an array of wind directions, same size as
-                        the SAR data),
-                        string (the name of a file with wind field information
-                            which can be opened by nansat),
-                        Nansat (a Nansat object with wind direction),
-                        None
-
-                        Auxiliary wind field information needed to calculate
-                        SAR wind (must be or have wind direction)
-        '''
-        # check input type
-        self.winddir=winddir
-
-    def calculate_wind(self, winddir=None, storeModelSpeed=False,
+            # A filename 
+            aux_wind = Nansat(aux_wind_source)
+        return aux_wind
+
+    def _check_wind_direction_array_dims(self, wind_directions):
+        '''
+            Check and return the provided array of wind directions 
+        '''
+        if not wind_directions.shape()==self.shape():
+            raise RuntimeError('The provided wind direction array ' \
+                        'must have the same shape as the SAR NRCS')
+        return wind_directions
+
+    def _get_wind_direction_array(self, aux_wind, eResampleAlg):
+        '''
+            Reproject wind and return the wind directions
+        '''
+        if not isinstance(aux_wind, Nansat):
+            raise ValueError('Wind direction is not available')
+
+        wind_direction_time = aux_wind.get_time()[0]
+
+        # Bi-linear interpolation onto SAR image
+        aux_wind.reproject(self, eResampleAlg=eResampleAlg)
+
+        # Check time difference between SAR image and wind direction object
+        timediff = self.SAR_image_time - wind_direction_time
+        try:
+            hoursDiff = np.abs(timediff.total_seconds()/3600.)
+        except: # for < python2.7
+            secondsDiff = (timediff.microseconds +
+                            (timediff.seconds + timediff.days *
+                            24 * 3600) * 10**6) / 10**6
+            hoursDiff = np.abs(secondsDiff/3600.)
+
+        print 'Time difference between SAR image and wind direction: ' \
+                + '%.2f' % hoursDiff + ' hours'
+        print 'SAR image time: ' + str(self.SAR_image_time)
+        print 'Wind dir time: ' + str(wind_direction_time)
+        if hoursDiff > 3:
+            print '#########################################'
+            print 'WARNING: time difference exceeds 3 hours!'
+            print '#########################################'
+
+        wind_u_bandNo = aux_wind._get_band_number({
+                            'standard_name': 'eastward_wind',
+                        })
+        wind_v_bandNo = aux_wind._get_band_number({
+                            'standard_name': 'northward_wind',
+                        })
+        # Get wind direction
+        u_array = aux_wind[wind_u_bandNo]
+        v_array = aux_wind[wind_v_bandNo]
+        # 0 degrees meaning wind from North, 90 degrees meaning wind from East
+        return np.degrees(np.arctan2(-u_array, -v_array)), \
+                wind_direction_time, aux_wind['windspeed']
+
+    def calculate_wind(self, wind_direction, storeModelSpeed=True,
                        eResampleAlg=1):
         '''
             Calculate wind speed from SAR sigma0 in VV polarization
         '''
 
-        if winddir!=None:
-            self.set_auxiliary(winddir)
-
-        if not isinstance(self.winddir, int) and not isinstance(self.winddir,
-                float) and not isinstance(self.winddir, np.ndarray):
-            aux = self.get_auxiliary(eResampleAlg=eResampleAlg)
-            if not aux:
-                print 'Did not calculate wind speeds'
-                return None
-            winddir_time = aux.time
-
-            # Check time difference between SAR image and wind direction object
-            timediff = self.SAR_image_time - winddir_time
-            try:
-                secondsDiff = timediff.total_seconds()
-            except: # for < python2.7
-                secondsDiff = (timediff.microseconds +
-                               (timediff.seconds + timediff.days *
-                                24 * 3600) * 10**6) / 10**6
-            hoursDiff = np.abs(secondsDiff/3600.)
-=======
-        self.winddir = winddir
-        if winddir is not None:
-            self.calculate_wind()
-
-
-    def calculate_wind(self, winddir=None, storeModelSpeed=True):
-        # Calculate wind speed from SAR sigma0 in VV polarization
-
-        if winddir:
-            self.winddir = winddir
-        if self.winddir is None or self.winddir == 'online':
-            self.winddir = 'ncep_wind_online' # default source
-
-        if isinstance(self.winddir, int):
-            # Constant wind direction is input
-            print 'Using constant wind (from) direction: ' + str(self.winddir) + \
-                    ' degrees clockwise from North'
-            winddirArray = np.ones(self.shape())*self.winddir
-            winddir_time = None
-            storeModelSpeed = False # Not relevant if direction given as number
-        else:
-            # Nansat readable file
-            if isinstance(self.winddir, str):
-                try:
-                    self.winddir = Nansat(self.winddir)
-                except:
-                    try:
-                        self.winddir = Nansat(self.winddir + 
-                                            datetime.strftime(
-                                            self.SAR_image_time, ':%Y%m%d%H%M'))
-                    except:
-                        pass
-
-            if not isinstance(self.winddir, Nansat):
-                raise ValueError('Wind direction not available')
-
-            winddir_time = self.winddir.get_time()[0]
-
-            # Bi-linear interpolation onto SAR image
-            self.winddir.reproject(self, eResampleAlg=1)
-
-            # Check time difference between SAR image and wind direction object
-            timediff = self.SAR_image_time - winddir_time
-            hoursDiff = np.abs(timediff.total_seconds()/3600.)
->>>>>>> ff4bfc58
-            print 'Time difference between SAR image and wind direction: ' \
-                    + '%.2f' % hoursDiff + ' hours'
-            print 'SAR image time: ' + str(self.SAR_image_time)
-            print 'Wind dir time: ' + str(winddir_time)
-            if hoursDiff > 3:
-                print '#########################################'
-                print 'WARNING: time difference exceeds 3 hours!'
-                print '#########################################'
-
-<<<<<<< HEAD
-            wind_u_bandNo = aux._get_band_number({
-                                'standard_name': 'eastward_wind',
-                            })
-            wind_v_bandNo = aux._get_band_number({
-                                'standard_name': 'northward_wind',
-                            })
-            # Get wind direction
-            u_array = aux[wind_u_bandNo]
-            v_array = aux[wind_v_bandNo]
-            # 0 degrees meaning wind from North, 90 degrees meaning wind from East
-            winddirArray = np.degrees(
-                    np.arctan2(-u_array, -v_array))
-        else:
-            # Constant wind direction is input
-            print 'Using constant wind (from) direction: ' + str(self.winddir) + \
-                    ' degrees clockwise from North'
-            if not np.shape(self.winddir):
-                winddirArray = np.ones(self.shape())*self.winddir
-            else:
-                winddirArray = self.winddir
-            winddir_time = None
+        if isinstance(wind_direction, str):
+            wind_direction_array, wind_direction_time, model_windspeed = \
+                    self._get_wind_direction_array(
+                            self._get_aux_wind_from_str(wind_direction),
+                            eResampleAlg )
+        elif isinstance(wind_direction,Nansat):
+            wind_direction_array, wind_direction_time, model_windspeed = \
+                self._get_wind_direction_array( wind_direction, eResampleAlg )
+        elif isinstance(wind_direction, int):
+            wind_direction_array = self._check_wind_direction_array_dims(
+                    np.ones(self.shape())*wind_direction )
+        elif isinstance(wind_direction, np.ndarray):
+            wind_direction_array = self._check_wind_direction_array_dims(
+                    wind_direction )
+
+        if isinstance(wind_direction, int) or isinstance(wind_direction, np.ndarray):
+            wind_direction_time = None # Not relevant in this case
+            storeModelSpeed = False # Not available in this case
 
         # Calculate SAR wind with CMOD
         # TODO:
         # - add other CMOD versions than CMOD5
         print 'Calculating SAR wind with CMOD...'
-        if not self.has_band('sar_look_direction'):
-            self.set_look_direction()
-
+        startTime = datetime.now()
         windspeed = cmod5n_inverse(self[self.sigma0_bandNo],
-                            np.mod(winddirArray - self['sar_look_direction'], 360),
+                            np.mod(wind_direction_array -
+                                self['SAR_look_direction'], 360),
                             self['incidence_angle'])
-=======
-            wind_u_bandNo = self.winddir._get_band_number({
-                                'standard_name': 'eastward_wind',
-                            })
-            wind_v_bandNo = self.winddir._get_band_number({
-                                'standard_name': 'northward_wind',
-                            })
-            # Get wind direction
-            u_array = self.winddir[wind_u_bandNo]
-            v_array = self.winddir[wind_v_bandNo]
-            winddirArray = np.degrees(
-                    np.arctan2(-u_array, -v_array)) # 0 from North, 90 from East
-
-
-        # Calculate SAR wind with CMOD
-        # TODO: 
-        # - add other CMOD versions than CMOD5
-        print 'Calculating SAR wind with CMOD...'
-        startTime = datetime.now()
-
-        windspeed = cmod5n_inverse(self[self.sigma0_bandNo], 
-                        np.mod(winddirArray - self['SAR_look_direction'], 360), 
-                        self['incidence_angle'])
         print 'Calculation time: ' + str(datetime.now() - startTime)
->>>>>>> ff4bfc58
 
         windspeed[np.where(np.isnan(windspeed))] = np.nan
         windspeed[np.where(np.isinf(windspeed))] = np.nan
+
+        ## NOTE: The following will cause a lot of added bands if the function
+        #        is repeated - consider changing method to only return data and
+        #        make another method that adds the bands
 
         # Add wind speed and direction as bands
         # TODO: make it possible to update existing bands... See
@@ -326,72 +191,37 @@
                         'wkv': 'wind_speed',
                         'name': 'windspeed',
                         'time': self.get_time(self.sigma0_bandNo),
-                        'winddir_time': winddir_time
+                        'wind_direction_time': wind_direction_time
                 })
-        self.add_band(array=winddirArray, parameters={
+        self.add_band(array=wind_direction_array, parameters={
                             'wkv': 'wind_from_direction',
                             'name': 'winddirection',
-                            'time': winddir_time
+                            'time': wind_direction_time
                 })
 
         if storeModelSpeed:
-<<<<<<< HEAD
-            self.add_band(array=aux['windspeed'], parameters={
-=======
-            self.add_band(array=self.winddir['windspeed'], parameters={
->>>>>>> ff4bfc58
+            self.add_band(array=model_windspeed, parameters={
                             'wkv': 'wind_speed',
                             'name': 'model_windspeed',
-                            'time': winddir_time,
+                            'time': wind_direction_time,
             })
 
         # TODO: Replace U and V bands with pixelfunctions
-        u = -windspeed*np.sin((180.0 - winddirArray)*np.pi/180.0)
-        v = windspeed*np.cos((180.0 - winddirArray)*np.pi/180.0)
+        u = -windspeed*np.sin((180.0 - wind_direction_array)*np.pi/180.0)
+        v = windspeed*np.cos((180.0 - wind_direction_array)*np.pi/180.0)
         self.add_band(array=u, parameters={
                             'wkv': 'eastward_wind',
-<<<<<<< HEAD
-                            'time': winddir_time,
-        })
-        self.add_band(array=v, parameters={
-                            'wkv': 'northward_wind',
-                            'time': winddir_time,
-        })
-
-    def plot(self, numVectorsX = 20, show=True, clim=[3,10], scale=None,
-            windspeedBand='windspeed', winddirBand='winddirection',
-            northUp_eastRight=True):
-        ''' Basic plotting function showing CMOD wind speed
-        overlaid vectors in SAR image projection
-
-        parameters
-        ----------
-        clim : list
-            Color limits of the image.
-        scale : None or float
-            Data units per arrow length unit, e.g., m/s per plot width;
-            a smaller scale parameter makes the arrow longer.
-            If None, a simple autoscaling algorithm is used,
-            based on the average vector length and the number of vectors.
-            The arrow length unit is given by the scale_units parameter.
-
-        '''
-
-        try:
-            sar_windspeed = self[windspeedBand]
-=======
         })
         self.add_band(array=v, parameters={
                             'wkv': 'northward_wind',
         })
-
 
     def _get_masked_windspeed(self, landmask=True, icemask=True):
         try:
             sar_windspeed = self['windspeed']
         except:
             raise ValueError('SAR wind has not been calculated, ' \
-                'execute calculate_wind(winddir) first.')
+                'execute calculate_wind(wind_direction) first.')
 
         sar_windspeed[sar_windspeed<0] = 0
         palette = jet
@@ -434,22 +264,45 @@
         nansat_geotiff.write_geotiffimage(filename)
 
 
-    def plot(self, filename=None, numVectorsX = 16, show=True,
-                landmask=True, icemask=True, flip=True, maskWindAbove=35):
+
+    def plot(self, filename=None, numVectorsX = 20, show=True, clim=[0,20], scale=None,
+            windspeedBand='windspeed', winddirBand='winddirection',
+            northUp_eastRight=True, landmask=True, icemask=True,
+            maskWindAbove=35):
         ''' Basic plotting function showing CMOD wind speed
-        overlaid vectors in SAR image projection'''
+        overlaid vectors in SAR image projection
+
+        parameters
+        ----------
+        filename : string
+        numVectorsX : int
+            Number of wind vectors along first dimension
+        show : Boolean
+        clim : list
+            Color limits of the image.
+        scale : None or float
+            Data units per arrow length unit, e.g., m/s per plot width;
+            a smaller scale parameter makes the arrow longer.
+            If None, a simple autoscaling algorithm is used,
+            based on the average vector length and the number of vectors.
+            The arrow length unit is given by the scale_units parameter.
+        windspeedBand :
+        winddirBand :
+        landmask : Boolean
+        icemask : Boolean
+        maskWindAbove : int
+
+        '''
 
         try:
             sar_windspeed, palette = self._get_masked_windspeed(landmask, icemask)
->>>>>>> ff4bfc58
         except:
             raise ValueError('SAR wind has not been calculated, ' \
-                'execute calculate_wind(winddir) before plotting.')
+                'execute calculate_wind(wind_direction) before plotting.')
         sar_windspeed[sar_windspeed>maskWindAbove] = np.nan
 
         winddirReductionFactor = np.round(
                 self.vrt.dataset.RasterXSize/numVectorsX)
-<<<<<<< HEAD
 
         Vgeo = np.cos(np.radians(self[winddirBand]+180)) # add 180 deg to get "to"-direction
         Ugeo = np.sin(np.radians(self[winddirBand]+180))
@@ -460,40 +313,59 @@
         Vsat = -( Vgeo*np.cos(np.radians(self.azimuth_up())) +
                     Ugeo*np.sin(np.radians(self.azimuth_up())) )
 
-        # Flip images if wanted
+        # Make sure North is up, and east is right
         if northUp_eastRight:
-            if self.get_metadata()['ORBIT_DIRECTION'].lower()=='descending':
-                # NOTE: 
-                #       - the origin of ASAR grids is at first measurement (in
-                #       time) at near range
-                #       - the origin of Radarsat-2 grids is at first
-                #       measurement (in time) but at far range
-                #       - the origin of Sentinel-1 grids is ?
-                #       - the origin of Cosmo-Skymed grids is ?
-                if os.path.basename(self.fileName)[:3]=='ASA':
-                    sar_windspeed = np.fliplr(sar_windspeed)
-                Usat = -np.fliplr(Usat)
+            lon, lat = self.get_corners()
+            if lat[0] < lat[1]:
+                sar_windspeed = np.flipud(sar_windspeed)
+                Usat = -np.flipud(Usat)
+                Vsat = -np.flipud(Vsat)
+            if lon[0] > lon[2]:
+                sar_windspeed = np.fliplr(sar_windspeed)
+                Usat = np.fliplr(Usat)
                 Vsat = np.fliplr(Vsat)
-            else:
-                sar_windspeed = np.flipud(sar_windspeed)
-                Usat = np.flipud(Usat)
-                Vsat = -np.flipud(Vsat)
 
         X, Y = np.meshgrid(range(0, self.vrt.dataset.RasterXSize,
                                     winddirReductionFactor),
                            range(0, self.vrt.dataset.RasterYSize,
                                     winddirReductionFactor))
-
-        Ux = Usat[Y, X]*10
-        Vx = Vsat[Y, X]*10
-        plt.imshow(sar_windspeed)
+        try: # scaling of wind vector length, if model wind is available
+            model_windspeed = self['model_windspeed']
+            model_windspeed = model_windspeed[Y, X]
+        except:
+            model_windspeed = 10*np.ones(X.shape)
+
+        Ux = Usat[Y, X]*model_windspeed
+        Vx = Vsat[Y, X]*model_windspeed
+
+        # Plotting
+        figSize = sar_windspeed.shape
+        legendPixels = 60.0
+        legendPadPixels = 5.0
+        legendFraction = legendPixels/figSize[0]
+        legendPadFraction = legendPadPixels/figSize[0]
+        dpi=100.0
+
+        fig = plt.figure()
+        fig.set_size_inches((figSize[1]/dpi, (figSize[0]/dpi)*
+                                (1+legendFraction+legendPadFraction)))
+        ax = fig.add_axes([0,0,1,1+legendFraction])
+        ax.set_axis_off()
+        plt.imshow(sar_windspeed, cmap=palette, interpolation='nearest')
         plt.clim(clim)
-        cbar = plt.colorbar()
-        plt.quiver(X, Y, Ux, Vx, angles='xy', scale = scale)
-        plt.axis('off')
+        cbar = plt.colorbar(orientation='horizontal', shrink=.80,
+                     aspect=40,
+                     fraction=legendFraction, pad=legendPadFraction)
+        cbar.ax.set_ylabel('[m/s]', rotation=0) # could replace m/s by units from metadata
+        cbar.ax.yaxis.set_label_position('right')
+        ax.quiver(X, Y, Ux, Vx, angles='xy', width=0.004,
+                    scale=200, scale_units='width',
+                    color=[.0, .0, .0], headaxislength=4)
+        if filename is not None:
+            fig.savefig(filename, pad_inches=0, dpi=dpi)
         if show:
             plt.show()
-        return plt
+        return fig
 
     def save_wind_map_image(self, fileName, scale=None, numArrowsRange=10,
                             landmask=True,
@@ -555,64 +427,7 @@
             nMap.fig.tight_layout()
 
         nMap.save(fileName, landmask=landmask, **kwargs)
-=======
-        # model_winddir is direction from which wind is blowing
-        winddir_relative_up = 360 - self['winddirection'] + \
-                                    self.azimuth_up()
-        indX = range(0, self.vrt.dataset.RasterXSize, winddirReductionFactor)
-        indY = range(0, self.vrt.dataset.RasterYSize, winddirReductionFactor)
-        X, Y = np.meshgrid(indX, indY)
-        try: # scaling of wind vector length, if model wind is available
-            model_windspeed = self['model_windspeed']
-            model_windspeed = model_windspeed[Y, X]
-        except:
-            model_windspeed = 8*np.ones(X.shape)
-
-        Ux = np.sin(np.radians(winddir_relative_up[Y, X]))*model_windspeed
-        Vx = np.cos(np.radians(winddir_relative_up[Y, X]))*model_windspeed
-
-        # Make sure North is up, and east is right
-        if flip == True:
-            lon, lat = self.get_corners()
-            if lat[0] < lat[1]:
-                sar_windspeed = np.flipud(sar_windspeed)
-                Ux = -np.flipud(Ux)
-                Vx = -np.flipud(Vx)
-
-            if lon[0] > lon[2]:
-                sar_windspeed = np.fliplr(sar_windspeed)
-                Ux = np.fliplr(Ux)
-                Vx = np.fliplr(Vx)
-
-        # Plotting
-        figSize = sar_windspeed.shape
-        legendPixels = 60.0
-        legendPadPixels = 5.0
-        legendFraction = legendPixels/figSize[0]
-        legendPadFraction = legendPadPixels/figSize[0]
-        dpi=100.0
-
-        fig = plt.figure()
-        fig.set_size_inches((figSize[1]/dpi, (figSize[0]/dpi)*
-                                (1+legendFraction+legendPadFraction)))
-        ax = fig.add_axes([0,0,1,1+legendFraction])
-        ax.set_axis_off()
-        plt.imshow(sar_windspeed, cmap=palette, interpolation='nearest')
-        plt.clim([0, 20])
-        cbar = plt.colorbar(orientation='horizontal', shrink=.80,
-                     aspect=40,
-                     fraction=legendFraction, pad=legendPadFraction)
-        cbar.ax.set_ylabel('[m/s]', rotation=0)
-        cbar.ax.yaxis.set_label_position('right')
-        ax.quiver(X, Y, Ux, Vx, angles='xy', width=0.004,
-                    scale=200, scale_units='width',
-                    color=[.0, .0, .0], headaxislength=4)
-        if filename is not None:
-            fig.savefig(filename, pad_inches=0, dpi=dpi)
-        if show:
-            plt.show()
-        return fig
->>>>>>> ff4bfc58
+
 
 
 ###################################
@@ -623,15 +438,11 @@
     parser = argparse.ArgumentParser()
     parser.add_argument('-s', dest='SAR_filename',
             required=True, help='SAR image filename')
-    parser.add_argument('-w', dest='winddir',
+    parser.add_argument('-w', dest='wind_direction',
             default='online', help='Wind direction filename or constant '
                 ' (integer, 0 for wind from North, 90 for wind from East etc.). '
                 'Omit this argument for automatic download of NCEP GFS winds.')
-<<<<<<< HEAD
-    parser.add_argument('-n', dest='netCDF',
-=======
     parser.add_argument('-n', dest='netCDF', 
->>>>>>> ff4bfc58
             help='Export numerical output to NetCDF file')
     parser.add_argument('-f', dest='figure_filename',
             help='Save wind plot as figure (e.g. PNG or JPEG)')
@@ -646,16 +457,12 @@
 
     # Get wind direction
     try:
-        winddir = int(args.winddir)
+        wind_direction = int(args.wind_direction)
     except:
-        winddir = args.winddir
+        wind_direction = args.wind_direction
 
     # Read SAR image
-<<<<<<< HEAD
-    sw = SARWind(args.SAR_filename, pixelsize=args.pixelsize)
-=======
-    sw = SARWind(args.SAR_filename, winddir, pixelsize=args.pixelsize)
->>>>>>> ff4bfc58
+    sw = SARWind(args.SAR_filename, wind_direction, pixelsize=args.pixelsize)
 
     # Save figure
     if args.figure_filename is not None:
