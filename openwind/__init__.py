from sar_wind import SARWind
<<<<<<< HEAD
from model_wind import ModelWind
=======
from nansat import Nansat, Domain
>>>>>>> ff4bfc58
<|MERGE_RESOLUTION|>--- conflicted
+++ resolved
@@ -1,6 +1,2 @@
 from sar_wind import SARWind
-<<<<<<< HEAD
-from model_wind import ModelWind
-=======
-from nansat import Nansat, Domain
->>>>>>> ff4bfc58
+from nansat import Nansat, Domain